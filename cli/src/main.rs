--- conflicted
+++ resolved
@@ -27,25 +27,12 @@
     let mut json_resp = false;
 
     let mut conn = UnixStream::connect(socket_path().unwrap()).unwrap();
-<<<<<<< HEAD
     let msg: IpcMessage = match args.subcmd {
         SubCmd::GetWallpaper { monitor } => IpcMessage::CurrentWallpaper { monitor },
-=======
-    let msg = match args.subcmd {
-        SubCmd::GetWallpaper { monitor } => IpcMessage::CurrentWallpaper {
-            monitor: unquote(monitor),
-        },
->>>>>>> a649b170
         SubCmd::AllWallpapers { json } => {
             json_resp = json;
             IpcMessage::AllWallpapers
         }
-<<<<<<< HEAD
-        SubCmd::NextWallpaper { monitors } => IpcMessage::NextWallpaper { monitors },
-        SubCmd::PreviousWallpaper { monitors } => IpcMessage::PreviousWallpaper { monitors },
-        SubCmd::ReloadWallpaper { monitors } => IpcMessage::ReloadWallpaper { monitors },
-        SubCmd::PauseWallpaper { monitors } => IpcMessage::PauseWallpaper { monitors },
-        SubCmd::ResumeWallpaper { monitors } => IpcMessage::ResumeWallpaper { monitors },
         SubCmd::SetWallaper {
             wallpaper,
             monitors,
@@ -53,7 +40,6 @@
             wallpaper,
             monitors,
         },
-=======
         SubCmd::NextWallpaper { monitors } => IpcMessage::NextWallpaper {
             monitors: monitors.into_iter().map(unquote).collect(),
         },
@@ -78,7 +64,6 @@
                 monitors: monitors.into_iter().map(unquote).collect(),
             }
         }
->>>>>>> a649b170
     };
 
     conn.write_all(&serde_json::to_vec(&msg).unwrap()).unwrap();
