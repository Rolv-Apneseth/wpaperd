--- conflicted
+++ resolved
@@ -2,19 +2,11 @@
   "nodes": {
     "nixpkgs": {
       "locked": {
-<<<<<<< HEAD
-        "lastModified": 1717974879,
-        "narHash": "sha256-GTO3C88+5DX171F/gVS3Qga/hOs/eRMxPFpiHq2t+D8=",
-        "owner": "NixOS",
-        "repo": "nixpkgs",
-        "rev": "c7b821ba2e1e635ba5a76d299af62821cbcb09f3",
-=======
         "lastModified": 1729256560,
         "narHash": "sha256-/uilDXvCIEs3C9l73JTACm4quuHUsIHcns1c+cHUJwA=",
         "owner": "NixOS",
         "repo": "nixpkgs",
         "rev": "4c2fcb090b1f3e5b47eaa7bd33913b574a11e0a0",
->>>>>>> a649b170
         "type": "github"
       },
       "original": {
