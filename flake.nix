--- conflicted
+++ resolved
@@ -45,13 +45,7 @@
           packages = [
             pkg-config
             wayland
-<<<<<<< HEAD
-            egl-wayland
-            glew-egl
-            mesa
-=======
             glew
->>>>>>> a649b170
           ];
 
           shellHook = ''
