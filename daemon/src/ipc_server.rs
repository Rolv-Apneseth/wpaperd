//! IPC socket server.
//! Based on <https://github.com/catacombing/catacomb/blob/master/src/ipc_server.rs>

use std::collections::HashSet;
use std::fs;
use std::io::{BufReader, BufWriter, Read, Write};
use std::os::unix::net::{UnixListener, UnixStream};
use std::path::{Path, PathBuf};

use color_eyre::eyre::{ensure, WrapErr};
use color_eyre::{Result, Section};
use smithay_client_toolkit::reexports::client::QueueHandle;
use wpaperd_ipc::{IpcError, IpcMessage, IpcResponse};

use crate::socket::SocketSource;
use crate::surface::Surface;
use crate::Wpaperd;

/// Create an IPC socket.
pub fn listen_on_ipc_socket(socket_path: &Path) -> Result<SocketSource> {
    // Try to delete the socket if it exists already.
    if socket_path.exists() {
        fs::remove_file(socket_path)
            .wrap_err_with(|| format!("Failed to remove file {socket_path:?}"))?;
    }

    // Spawn unix socket event source.
    let listener = UnixListener::bind(socket_path)
        .wrap_err_with(|| format!("Failed to bind socket {socket_path:?}"))?;
    let socket = SocketSource::new(listener)
        .wrap_err_with(|| format!("Failed to create a socket in {socket_path:?}"))?;
    Ok(socket)
}

fn check_monitors(wpaperd: &Wpaperd, monitors: &[String]) -> Result<(), IpcError> {
    for monitor in monitors {
        if !wpaperd
            .surfaces
            .iter()
            .any(|surface| surface.name() == monitor)
        {
            return Err(IpcError::MonitorNotFound {
                monitor: monitor.to_owned(),
            });
        }
    }

    Ok(())
}

fn collect_surfaces(wpaperd: &mut Wpaperd, monitors: Vec<String>) -> Vec<&mut Surface> {
    let monitors: HashSet<String> = HashSet::from_iter(monitors);
    if monitors.is_empty() {
        return wpaperd.surfaces.iter_mut().collect();
    };

    wpaperd
        .surfaces
        .iter_mut()
        .filter(|surface| monitors.contains(surface.name()))
        .collect()
}

/// Handle IPC socket messages.
pub fn handle_message(
    ustream: UnixStream,
    qh: QueueHandle<Wpaperd>,
    wpaperd: &mut Wpaperd,
) -> Result<()> {
    const SIZE: usize = 4096;
    let mut buffer = [0; SIZE];

    // Read new content to buffer.
    let mut stream = BufReader::new(&ustream);
    let n = stream
        .read(&mut buffer)
        .wrap_err("Failed to read data from the IPC stream")?;
    // The message is empty
    if n == 0 {
        return Ok(());
    }
    ensure!(
        n != SIZE,
        "The message received was bigger than the buffer size"
    );

    // Read pending events on socket.
    let message: IpcMessage = serde_json::from_slice(&buffer[..n])
        .wrap_err_with(|| format!("Failed to deserialize message {:?}", &buffer[..n]))?;

    // Handle IPC events.
    let resp: Result<IpcResponse, IpcError> = match message {
        IpcMessage::CurrentWallpaper { monitor } => wpaperd
            .surfaces
            .iter()
            .find(|surface| surface.name() == monitor)
            .map(|surface| surface.image_picker.current_image())
            .map(|path| IpcResponse::CurrentWallpaper { path })
            .ok_or(IpcError::MonitorNotFound { monitor }),
        IpcMessage::AllWallpapers => Ok(IpcResponse::AllWallpapers {
            entries: wpaperd
                .surfaces
                .iter()
                .map(|surface| {
                    (
                        surface.name().to_string(),
                        surface.image_picker.current_image(),
                    )
                })
                .collect::<Vec<(String, PathBuf)>>(),
        }),

        IpcMessage::PreviousWallpaper { monitors } => {
            check_monitors(wpaperd, &monitors).map(|_| {
                for surface in collect_surfaces(wpaperd, monitors) {
                    surface.image_picker.previous_image();
                    surface.load_new_wallpaper();
                }

                IpcResponse::Ok
            })
        }

        IpcMessage::NextWallpaper { monitors } => check_monitors(wpaperd, &monitors).map(|_| {
            for surface in collect_surfaces(wpaperd, monitors) {
                surface.image_picker.next_image(
                    &surface.wallpaper_info.path,
                    &surface.wallpaper_info.recursive,
                );
                surface.load_new_wallpaper();
            }

            IpcResponse::Ok
        }),

        IpcMessage::ReloadWallpaper { monitors } => check_monitors(wpaperd, &monitors).map(|_| {
            for surface in collect_surfaces(wpaperd, monitors) {
                surface.image_picker.reload();
                surface.load_new_wallpaper();
                surface.queue_draw(&qh);
            }

            IpcResponse::Ok
        }),

        IpcMessage::PauseWallpaper { monitors } => check_monitors(wpaperd, &monitors).map(|_| {
            for surface in collect_surfaces(wpaperd, monitors) {
                surface.pause();
            }
            IpcResponse::Ok
        }),

        IpcMessage::ResumeWallpaper { monitors } => check_monitors(wpaperd, &monitors).map(|_| {
            for surface in collect_surfaces(wpaperd, monitors) {
                surface.resume();
            }
            IpcResponse::Ok
        }),

<<<<<<< HEAD
        IpcMessage::SetWallpaper {
            wallpaper,
            monitors,
        } => check_monitors(wpaperd, &monitors).map(|_| {
            for surf in collect_surfaces(wpaperd, monitors).iter_mut() {
                surf.set_new_wallpaper_path(wallpaper.as_path());
                surf.queue_draw(&qh);
            }
            IpcResponse::Ok
        }),
=======
        IpcMessage::TogglePauseWallpaper { monitors } => {
            check_monitors(wpaperd, &monitors).map(|_| {
                for surface in collect_surfaces(wpaperd, monitors) {
                    surface.toggle_pause();
                }

                IpcResponse::Ok
            })
        }

        IpcMessage::GetStatus { monitors } => {
            check_monitors(wpaperd, &monitors).map(|_| IpcResponse::DisplaysStatus {
                entries: collect_surfaces(wpaperd, monitors)
                    .iter()
                    .map(|surface| {
                        (
                            surface.name().to_string(),
                            surface.status().to_string(),
                            surface.get_remaining_duration(),
                        )
                    })
                    .collect(),
            })
        }
>>>>>>> a649b170
    };

    let mut stream = BufWriter::new(ustream);
    stream
        .write_all(&serde_json::to_vec(&resp).unwrap())
        .wrap_err("Failed to write response to the IPC client")
        .suggestion("The client might have died, try running it again")?;

    Ok(())
}<|MERGE_RESOLUTION|>--- conflicted
+++ resolved
@@ -157,18 +157,18 @@
             IpcResponse::Ok
         }),
 
-<<<<<<< HEAD
         IpcMessage::SetWallpaper {
             wallpaper,
             monitors,
         } => check_monitors(wpaperd, &monitors).map(|_| {
             for surf in collect_surfaces(wpaperd, monitors).iter_mut() {
                 surf.set_new_wallpaper_path(wallpaper.as_path());
+                surf.load_wallpaper().unwrap();
+
                 surf.queue_draw(&qh);
             }
             IpcResponse::Ok
         }),
-=======
         IpcMessage::TogglePauseWallpaper { monitors } => {
             check_monitors(wpaperd, &monitors).map(|_| {
                 for surface in collect_surfaces(wpaperd, monitors) {
@@ -193,7 +193,6 @@
                     .collect(),
             })
         }
->>>>>>> a649b170
     };
 
     let mut stream = BufWriter::new(ustream);
